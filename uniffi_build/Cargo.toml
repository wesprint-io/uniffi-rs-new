[package]
name = "uniffi_build"
<<<<<<< HEAD
version = "0.26.0"
=======
version = "0.26.1"
>>>>>>> d5332be3
authors = ["Firefox Sync Team <sync-team@mozilla.com>"]
description = "a multi-language bindings generator for rust (build script helpers)"
documentation = "https://mozilla.github.io/uniffi-rs"
homepage = "https://mozilla.github.io/uniffi-rs"
repository = "https://github.com/mozilla/uniffi-rs"
license = "MPL-2.0"
edition = "2021"
keywords = ["ffi", "bindgen"]
readme = "../README.md"

[dependencies]
anyhow = "1"
camino = "1.0.8"
<<<<<<< HEAD
uniffi_bindgen = { path = "../uniffi_bindgen", default-features = false, version = "=0.26.0" }
=======
uniffi_bindgen = { path = "../uniffi_bindgen", default-features = false, version = "=0.26.1" }
>>>>>>> d5332be3

[features]
default = []
# Deprecated feature that doesn't do anything anymore, but we still allow for backwards-compatibility.
builtin-bindgen = []<|MERGE_RESOLUTION|>--- conflicted
+++ resolved
@@ -1,10 +1,6 @@
 [package]
 name = "uniffi_build"
-<<<<<<< HEAD
-version = "0.26.0"
-=======
 version = "0.26.1"
->>>>>>> d5332be3
 authors = ["Firefox Sync Team <sync-team@mozilla.com>"]
 description = "a multi-language bindings generator for rust (build script helpers)"
 documentation = "https://mozilla.github.io/uniffi-rs"
@@ -18,11 +14,7 @@
 [dependencies]
 anyhow = "1"
 camino = "1.0.8"
-<<<<<<< HEAD
-uniffi_bindgen = { path = "../uniffi_bindgen", default-features = false, version = "=0.26.0" }
-=======
 uniffi_bindgen = { path = "../uniffi_bindgen", default-features = false, version = "=0.26.1" }
->>>>>>> d5332be3
 
 [features]
 default = []
