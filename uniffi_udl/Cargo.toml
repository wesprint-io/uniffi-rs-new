--- conflicted
+++ resolved
@@ -1,10 +1,6 @@
 [package]
 name = "uniffi_udl"
-<<<<<<< HEAD
-version = "0.26.0"
-=======
 version = "0.26.1"
->>>>>>> d5332be3
 description = "udl parsing for the uniffi project"
 documentation = "https://mozilla.github.io/uniffi-rs"
 homepage = "https://mozilla.github.io/uniffi-rs"
@@ -18,10 +14,5 @@
 anyhow = "1"
 weedle2 = { version = "5.0.0", path = "../weedle2" }
 textwrap = "0.16"
-<<<<<<< HEAD
-uniffi_meta = { path = "../uniffi_meta", version = "=0.26.0" }
-uniffi_testing = { path = "../uniffi_testing", version = "=0.26.0" }
-=======
 uniffi_meta = { path = "../uniffi_meta", version = "=0.26.1" }
-uniffi_testing = { path = "../uniffi_testing", version = "=0.26.1" }
->>>>>>> d5332be3
+uniffi_testing = { path = "../uniffi_testing", version = "=0.26.1" }