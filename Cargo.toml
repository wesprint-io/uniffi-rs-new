--- conflicted
+++ resolved
@@ -15,13 +15,8 @@
 ffi-support = "0.4"
 anyhow = "1.0"
 askama = "0.9"
-<<<<<<< HEAD
 heck = "0.3"
-clap = "2.33"
-=======
-heck ="0.3"
 clap = "2.33"
 object = "0.20"
 serde = "1.0"
-bincode = "1.2.1"
->>>>>>> f28adde2
+bincode = "1.2.1"